//
// AUTO-GENERATED FILE, DO NOT MODIFY!
//
// @dart=2.12

// ignore_for_file: unused_element, unused_import
// ignore_for_file: always_put_required_named_parameters_first
// ignore_for_file: constant_identifier_names
// ignore_for_file: lines_longer_than_80_chars

import 'package:openapi/api.dart';
import 'package:test/test.dart';

// tests for AlbumResponseDto
void main() {
  // final instance = AlbumResponseDto();

  group('test AlbumResponseDto', () {
    // String albumName
    test('to test the property `albumName`', () async {
      // TODO
    });

    // String albumThumbnailAssetId
    test('to test the property `albumThumbnailAssetId`', () async {
      // TODO
    });

    // List<AlbumUserResponseDto> albumUsers (default value: const [])
    test('to test the property `albumUsers`', () async {
      // TODO
    });

    // int assetCount
    test('to test the property `assetCount`', () async {
      // TODO
    });

    // List<AssetResponseDto> assets (default value: const [])
    test('to test the property `assets`', () async {
      // TODO
    });

    // DateTime createdAt
    test('to test the property `createdAt`', () async {
      // TODO
    });

    // String description
    test('to test the property `description`', () async {
      // TODO
    });

    // DateTime endDate
    test('to test the property `endDate`', () async {
      // TODO
    });

    // bool hasSharedLink
    test('to test the property `hasSharedLink`', () async {
      // TODO
    });

    // String id
    test('to test the property `id`', () async {
      // TODO
    });

    // bool isActivityEnabled
    test('to test the property `isActivityEnabled`', () async {
      // TODO
    });

    // DateTime lastModifiedAssetTimestamp
    test('to test the property `lastModifiedAssetTimestamp`', () async {
      // TODO
    });

    // AssetOrder order
    test('to test the property `order`', () async {
      // TODO
    });

    // UserDto owner
    test('to test the property `owner`', () async {
      // TODO
    });

    // String ownerId
    test('to test the property `ownerId`', () async {
      // TODO
    });

    // bool shared
    test('to test the property `shared`', () async {
      // TODO
    });

<<<<<<< HEAD
    // List<UserDto> sharedUsers (default value: const [])
=======
    // Deprecated in favor of albumUsers
    // List<UserResponseDto> sharedUsers (default value: const [])
>>>>>>> c14a2eda
    test('to test the property `sharedUsers`', () async {
      // TODO
    });

    // DateTime startDate
    test('to test the property `startDate`', () async {
      // TODO
    });

    // DateTime updatedAt
    test('to test the property `updatedAt`', () async {
      // TODO
    });


  });

}<|MERGE_RESOLUTION|>--- conflicted
+++ resolved
@@ -96,12 +96,8 @@
       // TODO
     });
 
-<<<<<<< HEAD
+    // Deprecated in favor of albumUsers
     // List<UserDto> sharedUsers (default value: const [])
-=======
-    // Deprecated in favor of albumUsers
-    // List<UserResponseDto> sharedUsers (default value: const [])
->>>>>>> c14a2eda
     test('to test the property `sharedUsers`', () async {
       // TODO
     });
